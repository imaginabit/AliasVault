﻿<Project Sdk="Microsoft.NET.Sdk">

    <PropertyGroup>
        <TargetFramework>net9.0</TargetFramework>
        <ImplicitUsings>enable</ImplicitUsings>
        <Nullable>enable</Nullable>
        <LangVersion>13</LangVersion>
    </PropertyGroup>

    <PropertyGroup Condition=" '$(Configuration)' == 'Debug' ">
      <DocumentationFile>bin\Debug\net9.0\AliasClientDb.xml</DocumentationFile>
      <TreatWarningsAsErrors>true</TreatWarningsAsErrors>
    </PropertyGroup>

    <PropertyGroup Condition=" '$(Configuration)' == 'Release' ">
      <DebugSymbols>true</DebugSymbols>
      <DocumentationFile>bin\Release\net9.0\AliasClientDb.xml</DocumentationFile>
    </PropertyGroup>

    <ItemGroup>
      <PackageReference Include="Microsoft.EntityFrameworkCore" Version="9.0.2" />
<<<<<<< HEAD
      <PackageReference Include="Microsoft.EntityFrameworkCore.Design" Version="9.0.2">
=======
      <PackageReference Include="Microsoft.EntityFrameworkCore.Design" Version="9.0.0">
>>>>>>> 84b592df
        <PrivateAssets>all</PrivateAssets>
        <IncludeAssets>runtime; build; native; contentfiles; analyzers; buildtransitive</IncludeAssets>
      </PackageReference>
      <PackageReference Include="Microsoft.EntityFrameworkCore.Proxies" Version="9.0.2" />
      <PackageReference Include="Microsoft.EntityFrameworkCore.Sqlite" Version="9.0.0" />
      <PackageReference Include="Microsoft.Extensions.Configuration" Version="9.0.1" />
      <PackageReference Include="Microsoft.Extensions.Configuration.FileExtensions" Version="9.0.1" />
      <PackageReference Include="Microsoft.Extensions.Configuration.Json" Version="9.0.0" />
      <PackageReference Include="StyleCop.Analyzers" Version="1.2.0-beta.556">
        <PrivateAssets>all</PrivateAssets>
        <IncludeAssets>runtime; build; native; contentfiles; analyzers; buildtransitive</IncludeAssets>
      </PackageReference>
    </ItemGroup>

    <ItemGroup>
      <Content Include="..\..\..\LICENSE.md">
        <Link>LICENSE.md</Link>
      </Content>
      <AdditionalFiles Include="..\..\..\src\stylecop.json">
        <Link>stylecop.json</Link>
      </AdditionalFiles>
    </ItemGroup>

</Project><|MERGE_RESOLUTION|>--- conflicted
+++ resolved
@@ -19,11 +19,7 @@
 
     <ItemGroup>
       <PackageReference Include="Microsoft.EntityFrameworkCore" Version="9.0.2" />
-<<<<<<< HEAD
       <PackageReference Include="Microsoft.EntityFrameworkCore.Design" Version="9.0.2">
-=======
-      <PackageReference Include="Microsoft.EntityFrameworkCore.Design" Version="9.0.0">
->>>>>>> 84b592df
         <PrivateAssets>all</PrivateAssets>
         <IncludeAssets>runtime; build; native; contentfiles; analyzers; buildtransitive</IncludeAssets>
       </PackageReference>
