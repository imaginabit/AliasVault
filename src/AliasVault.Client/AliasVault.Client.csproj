--- conflicted
+++ resolved
@@ -53,12 +53,8 @@
         <PackageReference Include="Microsoft.AspNetCore.Components.WebAssembly" Version="9.0.3" />
         <PackageReference Include="Microsoft.AspNetCore.Components.WebAssembly.Authentication" Version="9.0.3" />
         <PackageReference Include="Microsoft.AspNetCore.Components.WebAssembly.DevServer" Version="9.0.2" PrivateAssets="all" />
-<<<<<<< HEAD
-        <PackageReference Include="Microsoft.Extensions.Http" Version="9.0.2" />
+        <PackageReference Include="Microsoft.Extensions.Http" Version="9.0.3" />
         <PackageReference Include="SpamOK.PasswordGenerator" Version="1.1.0" />
-=======
-        <PackageReference Include="Microsoft.Extensions.Http" Version="9.0.3" />
->>>>>>> 998fa191
         <PackageReference Include="StyleCop.Analyzers" Version="1.2.0-beta.556">
           <PrivateAssets>all</PrivateAssets>
           <IncludeAssets>runtime; build; native; contentfiles; analyzers; buildtransitive</IncludeAssets>
